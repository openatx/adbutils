--- conflicted
+++ resolved
@@ -10,7 +10,7 @@
 import re
 import time
 from typing import List, Optional, Union
-from adbutils._proto import WindowSize, AppInfo, RunningAppInfo, BatteryInfo
+from adbutils._proto import WindowSize, AppInfo, RunningAppInfo, BatteryInfo, BrightnessMode
 from adbutils.errors import AdbError, AdbInstallError
 from adbutils._utils import escape_special_characters
 from retry import retry
@@ -79,27 +79,45 @@
     def brightness_value(self):
         """
         Return screen brightness values
-        :return:
+        :return: brightness value
+        eg: print(d.brightness_value) output：128
         """
         value = self.shell('settings get system screen_brightness')
         return int(value.strip())
 
     @brightness_value.setter
     def brightness_value(self, value: int):
+        """
+        Set screen brightness values
+        :param value: brightness value
+        eg: d.brightness_value = 128
+        """
         if not isinstance(value, int):
             raise ValueError("Brightness value must be an integer")
         if not 0 <= value <= 255:
             raise ValueError("Brightness value must be between 0 and 255")
         self.shell(f"settings put system screen_brightness {str(value)}")
 
-    def brightness_mode(self):
+    @property
+    def brightness_mode(self) -> BrightnessMode:
         """
         Return screen brightness mode
-        :return:
-        1:auto, 0:manual
-        """
-        value = self.shell('settings get system screen_brightness_mode')
-        return int(value.strip())
+        :return: BrightnessMode.AUTO or BrightnessMode.MANUAL
+        """
+        value = int(self.shell('settings get system screen_brightness_mode').strip())
+        return BrightnessMode(value)
+
+    @brightness_mode.setter
+    def brightness_mode(self, mode: BrightnessMode):
+        """
+        Set screen brightness mode
+        :param mode: BrightnessMode.AUTO or BrightnessMode.MANUAL
+        eg: d.brightness_mode = BrightnessMode.AUTO
+        """
+        if isinstance(mode, BrightnessMode):
+            self.shell(f"settings put system screen_brightness_mode {mode.value}")
+        else:
+            raise ValueError("Brightness mode must be an instance of BrightnessMode")
 
     def switch_airplane(self, enable: bool):
         """turn airplane-mode on/off"""
@@ -465,9 +483,6 @@
         xml_data = buf.decode("utf-8")
         if not xml_data.startswith('<?xml'):
             raise AdbError("dump output is not xml", xml_data)
-<<<<<<< HEAD
-        return xml_data
-=======
         return xml_data
 
     def battery(self) -> BatteryInfo:
@@ -476,7 +491,7 @@
 
         Returns:
             BatteryInfo
-        
+
         Details:
             AC powered - Indicates that the device is currently not powered by AC power. If true, it indicates that the device is connected to an AC power adapter.
             USB powered - Indicates that the device is currently being powered or charged through the USB interface.
@@ -493,21 +508,22 @@
             Temperature - Battery temperature, usually measured in degrees Celsius (° C)
             Technology - Battery type, like (Li-ion) battery
         """
+
         def to_bool(v: str) -> bool:
             return v == "true"
-        
+
         output = self.shell(["dumpsys", "battery"])
         shell_kvs = {}
         for line in output.splitlines():
             key, val = line.strip().split(':', 1)
             shell_kvs[key.strip()] = val.strip()
-        
+
         def get_key(k: str, map_function):
             v = shell_kvs.get(k)
             if v is not None:
                 return map_function(v)
             return None
-        
+
         ac_powered = get_key("AC powered", to_bool)
         usb_powered = get_key("USB powered", to_bool)
         wireless_powered = get_key("Wireless powered", to_bool)
@@ -539,5 +555,4 @@
             voltage=voltage,
             temperature=temperature,
             technology=technology,
-        )
->>>>>>> 1eea76fe
+        )