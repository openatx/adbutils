"""
extra functions test

效果生效与否不好判定（例如屏幕亮暗），部分用例仅作冒烟测试
"""

import os
import io
import pathlib
import re
import time
import filecmp
import uuid

import pytest

import adbutils
<<<<<<< HEAD
from adbutils import AdbDevice, Network, BrightnessMode
=======
from adbutils import AdbDevice, Network
from adbutils.errors import AdbSyncError
>>>>>>> c8e62359


def test_shell(device: AdbDevice):
    for text in ("foo", "?", "&", "but    123"):
        output = device.shell(['echo', '-n', text])
        assert output == text

    output = device.shell("pwd", rstrip=False)
    assert output in ["/\n", "/\r\n"]


def test_shell_without_encoding(device: AdbDevice):
    output = device.shell("echo -n hello", encoding=None)
    assert output == b"hello"

    ret = device.shell2("echo -n hello", encoding=None)
    assert ret.output == b"hello"


def test_shell_stream(device: AdbDevice):
    c = device.shell(["echo", "-n", "hello world"], stream=True)
    output = c.read_until_close()
    assert output == "hello world"


def test_adb_shell_raise_timeout(device: AdbDevice):
    with pytest.raises(adbutils.AdbTimeout):
        device.shell("sleep 10", timeout=1.0)


def test_shell2(device: AdbDevice):
    cmd = "echo -n 'hello'; false"
    res = device.shell2(cmd)
    assert res.output == "hello"
    assert res.returncode == 1
    assert res.command == cmd


def test_get_xxx(device: AdbDevice):
    assert device.get_serialno()
    assert device.get_state() == "device"
    # adb connect device devpath is "unknown"
    # assert device.get_devpath().startswith("usb:")


def test_battery(device: AdbDevice):
    print(device.battery().level)


def test_keyevent(device: AdbDevice):
    # make sure no error raised
    device.keyevent(4)
    device.volume_up(2)
    device.volume_down(3)
    device.volume_mute()


def test_brightness(device: AdbDevice):
    current_brightness = device.brightness_value
    device.brightness_value = 100
    assert device.brightness_value == 100
    device.brightness_value = current_brightness

    current_mode = device.brightness_mode
    if current_mode == BrightnessMode.AUTO:
        device.brightness_mode = BrightnessMode.MANUAL
        assert int(device.shell('settings get system screen_brightness_mode').strip()) == 0
    elif current_mode == BrightnessMode.MANUAL:
        device.brightness_mode = BrightnessMode.AUTO
        assert int(device.shell('settings get system screen_brightness_mode').strip()) == 1
    device.brightness_mode = current_mode



def test_switch_screen(device: AdbDevice):
    device.switch_screen(False)
    device.switch_screen(True)


def test_switch_airplane(device: AdbDevice):
    device.switch_airplane(True)
    device.switch_airplane(False)


def test_switch_wifi(device: AdbDevice):
    device.switch_wifi(False)
    device.switch_wifi(True)


def test_swipe(device: AdbDevice):
    device.swipe(100, 100, 400, 400)


def test_click(device: AdbDevice):
    device.click(100, 100)


def test_send_keys(device: AdbDevice):
    device.send_keys("1234")


def test_wlan_ip(device: AdbDevice):
    device.switch_airplane(False)
    device.switch_wifi(True)
    time.sleep(3)
    ip = device.wlan_ip()
    assert ip, 'ip is empty'


def test_app_start_stop(device: AdbDevice):
    d = device
    package_name = "io.appium.android.apis"
    if package_name not in d.list_packages():
        pytest.skip(package_name + " should be installed, to start test")
    d.app_start(package_name)
    time.sleep(1)
    assert device.app_current().package == package_name
    d.app_stop(package_name)
    time.sleep(.5)
    assert device.app_current().package != package_name


def test_sync_pull_push(device: AdbDevice, device_tmp_path, tmp_path: pathlib.Path):
    src = io.BytesIO(b"Hello 1")
    device.sync.push(src, device_tmp_path)
    assert b"Hello 1" == device.sync.read_bytes(device_tmp_path)

    device.sync.push(b"Hello 12", device_tmp_path)
    assert "Hello 12" == device.sync.read_text(device_tmp_path)

    target_path = tmp_path / "hi.txt"
    target_path.write_text("Hello Android")
    dst_path = tmp_path / "dst.txt"
    dst_path.unlink(missing_ok=True)

    device.sync.push(target_path, device_tmp_path)
    assert "Hello Android" == device.sync.read_text(device_tmp_path)
    device.sync.pull(device_tmp_path, dst_path)
    assert "Hello Android" == dst_path.read_text(encoding="utf-8")

    data = b""
    for chunk in device.sync.iter_content(device_tmp_path):
        data += chunk
    assert b"Hello Android" == data


def test_sync_pull_file_push(device: AdbDevice, device_tmp_path, tmp_path: pathlib.Path):
    src = io.BytesIO(b"Hello 1")
    device.sync.push(src, device_tmp_path)
    assert b"Hello 1" == device.sync.read_bytes(device_tmp_path)

    device.sync.push(b"Hello 12", device_tmp_path)
    assert "Hello 12" == device.sync.read_text(device_tmp_path)

    target_path = tmp_path / "hi.txt"
    target_path.write_text("Hello Android")
    dst_path = tmp_path / "dst.txt"
    dst_path.unlink(missing_ok=True)

    device.sync.push(target_path, device_tmp_path)
    assert "Hello Android" == device.sync.read_text(device_tmp_path)
    device.sync.pull_file(device_tmp_path, dst_path)
    assert "Hello Android" == dst_path.read_text(encoding="utf-8")

    data = b""
    for chunk in device.sync.iter_content(device_tmp_path):
        data += chunk
    assert b"Hello Android" == data


def test_sync_push_to_dir(device: AdbDevice, device_tmp_dir, tmp_path: pathlib.Path):
    random_data = str(uuid.uuid4()).encode()
    src = io.BytesIO(random_data)
    with pytest.raises(AdbSyncError):
        device.sync.push(src, device_tmp_dir)
    src_path = tmp_path.joinpath("random.txt")
    src_path.write_bytes(random_data)
    assert device.sync.push(src_path, device_tmp_dir) == len(random_data)
    assert random_data == device.sync.read_bytes(device_tmp_dir + "/random.txt")


def test_screenshot(device: AdbDevice):
    im = device.screenshot()
    assert im.mode == "RGB"


def test_framebuffer(device: AdbDevice):
    im = device.framebuffer()
    assert im.size


def test_app_info(device: AdbDevice):
    pinfo = device.app_current()
    app_info = device.app_info(pinfo.package)
    assert app_info.package_name is not None


def test_window_size(device: AdbDevice):
    w, h = device.window_size()
    assert isinstance(w, int)
    assert isinstance(h, int)


def test_is_screen_on(device: AdbDevice):
    bool_result = device.is_screen_on()
    assert isinstance(bool_result, bool)


def test_open_browser(device: AdbDevice):
    device.open_browser("https://example.org")


def test_dump_hierarchy(device: AdbDevice):
    output = device.dump_hierarchy()
    assert output.startswith("<?xml")
    assert output.rstrip().endswith("</hierarchy>")


def test_remove(device: AdbDevice):
    remove_path = "/data/local/tmp/touch.txt"
    device.shell(["touch", remove_path])
    assert device.sync.exists(remove_path)
    device.remove(remove_path)
    assert not device.sync.exists(remove_path)


# def test_create_connection(device: AdbDevice, device_tmp_path: str):
#     device.sync.push(b"hello", device_tmp_path)
#     device.create_connection(Network.LOCAL_FILESYSTEM, device_tmp_path)

def test_logcat(device: AdbDevice, tmp_path: pathlib.Path):
    logcat_path = tmp_path / "logcat.txt"
    logcat = device.logcat(logcat_path, clear=True, command="logcat -v time", re_filter="I/TAG")
    device.shell(["log", "-p", "i", "-t", "TAG", "hello"])
    time.sleep(.1)
    logcat.stop()
    assert logcat_path.exists()
    assert re.compile(r"I/TAG.*hello").search(logcat_path.read_text(encoding="utf-8"))


# todo: make independent of already present stuff on the phone
def test_pull_push_dirs(
        device: AdbDevice,
        device_tmp_dir_path: str,
        local_src_in_dir: pathlib.Path,
        tmp_path: pathlib.Path,
):
    def are_dir_trees_equal(dir1, dir2):
        """
        Compare two directories recursively. Files in each directory are
        assumed to be equal if their names and contents are equal.

        NB: retreived from: https://stackoverflow.com/a/6681395

        @param dir1: First directory path
        @param dir2: Second directory path

        @return: True if the directory trees are the same and 
            there were no errors while accessing the directories or files, 
            False otherwise.
        """

        dirs_cmp = filecmp.dircmp(dir1, dir2)
        if len(dirs_cmp.left_only) > 0 or len(dirs_cmp.right_only) > 0 or \
                len(dirs_cmp.funny_files) > 0:
            return False
        (_, mismatch, errors) = filecmp.cmpfiles(
            dir1, dir2, dirs_cmp.common_files, shallow=False)
        if len(mismatch) > 0 or len(errors) > 0:
            return False
        for common_dir in dirs_cmp.common_dirs:
            new_dir1 = os.path.join(dir1, common_dir)
            new_dir2 = os.path.join(dir2, common_dir)
            if not are_dir_trees_equal(new_dir1, new_dir2):
                return False
        return True

    local_src_out_dir1 = tmp_path / 'dir1'
    local_src_out_dir2 = tmp_path / 'dir2'

    # TODO: push src support dir
    # device.push(local_src_in_dir, device_tmp_dir_path)
    device.adb_output("push", str(local_src_in_dir), device_tmp_dir_path)

    device.sync.pull_dir(device_tmp_dir_path, local_src_out_dir1)

    assert local_src_out_dir1.exists()
    assert local_src_out_dir1.is_dir()

    are_dir_trees_equal(local_src_in_dir, local_src_out_dir1)

    device.sync.pull(device_tmp_dir_path, local_src_out_dir2)

    assert local_src_out_dir2.exists()
    assert local_src_out_dir2.is_dir()

    are_dir_trees_equal(local_src_in_dir, local_src_out_dir2)<|MERGE_RESOLUTION|>--- conflicted
+++ resolved
@@ -15,12 +15,8 @@
 import pytest
 
 import adbutils
-<<<<<<< HEAD
 from adbutils import AdbDevice, Network, BrightnessMode
-=======
-from adbutils import AdbDevice, Network
 from adbutils.errors import AdbSyncError
->>>>>>> c8e62359
 
 
 def test_shell(device: AdbDevice):
